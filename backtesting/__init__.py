--- conflicted
+++ resolved
@@ -5,17 +5,16 @@
 kill-switch mechanisms, and Schwab broker integration.
 """
 
-<<<<<<< HEAD
-from .brokers import BaseBroker, SchwabBroker
-from .core import BacktestEngine, DataHandler, Portfolio, Strategy
-=======
 from .core import BacktestEngine, Strategy, DataHandler, Portfolio
-from .metrics import MetricsCalculator, PerformanceMetrics, MetricsPipeline
+from .metrics import MetricsCalculator, PerformanceMetrics
 from .sweep import ParameterOptimizer, GridSearchOptimizer, ParameterSpace
->>>>>>> a31c2cb3
 from .killswitch import KillSwitchManager, create_default_kill_switches
-from .metrics import MetricsCalculator, PerformanceMetrics
-from .sweep import GridSearchOptimizer, ParameterOptimizer, ParameterSpace
+
+try:
+    from .broker import SchwabBroker, BaseBroker
+except ImportError:
+    SchwabBroker = None
+    BaseBroker = None
 
 __version__ = "0.1.0"
 __author__ = "Trading Team"
@@ -27,15 +26,8 @@
     "DataHandler",
     "Portfolio",
     # Metrics
-<<<<<<< HEAD
     "MetricsCalculator",
     "PerformanceMetrics",
-=======
-    'MetricsCalculator',
-    'PerformanceMetrics',
-    'MetricsPipeline',
-    
->>>>>>> a31c2cb3
     # Parameter optimization
     "ParameterOptimizer",
     "GridSearchOptimizer",
@@ -43,7 +35,7 @@
     # Risk management
     "KillSwitchManager",
     "create_default_kill_switches",
-    # Broker integration
-    "SchwabBroker",
-    "BaseBroker",
-]+]
+
+if SchwabBroker and BaseBroker:
+    __all__ += ["SchwabBroker", "BaseBroker"]