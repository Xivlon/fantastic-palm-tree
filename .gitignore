--- conflicted
+++ resolved
@@ -3,12 +3,6 @@
 *.py[cod]
 *$py.class
 
-<<<<<<< HEAD
-=======
-# C extensions
-*.so
-
->>>>>>> 24c54ba8
 # Distribution / packaging
 .Python
 build/
@@ -23,92 +17,19 @@
 sdist/
 var/
 wheels/
-<<<<<<< HEAD
-*.egg-info/
-.installed.cfg
-*.egg
-=======
-share/python-wheels/
-*.egg-info/
-.installed.cfg
-*.egg
-MANIFEST
 
-# PyInstaller
-*.manifest
-*.spec
-
-# Installer logs
-pip-log.txt
-pip-delete-this-directory.txt
->>>>>>> 24c54ba8
 
 # Unit test / coverage reports
 htmlcov/
 .tox/
-<<<<<<< HEAD
-=======
-.nox/
->>>>>>> 24c54ba8
+
 .coverage
 .coverage.*
 .cache
 nosetests.xml
 coverage.xml
 *.cover
-<<<<<<< HEAD
-.hypothesis/
-.pytest_cache/
-=======
-*.py,cover
-.hypothesis/
-.pytest_cache/
-cover/
 
-# Translations
-*.mo
-*.pot
-
-# Django
-*.log
-local_settings.py
-db.sqlite3
-db.sqlite3-journal
-
-# Flask
-instance/
-.webassets-cache
-
-# Scrapy
-.scrapy
-
-# Sphinx documentation
-docs/_build/
-
-# PyBuilder
-.pybuilder/
-target/
-
-# Jupyter Notebook
-.ipynb_checkpoints
-
-# IPython
-profile_default/
-ipython_config.py
-
-# PEP 582 (pyflow / pdm)
-__pypackages__/
-
-# pdm
-.pdm.toml
-
-# Celery
-celerybeat-schedule
-celerybeat.pid
-
-# SageMath
-*.sage.py
->>>>>>> 24c54ba8
 
 # Environments
 .env
@@ -117,55 +38,4 @@
 venv/
 ENV/
 env.bak/
-venv.bak/
-
-<<<<<<< HEAD
-# IDE files
-.vscode/
-.idea/
-*.swp
-*.swo
-*~
-
-# OS files
-.DS_Store
-Thumbs.db
-=======
-# Typing / analysis / optimization tools
-.mypy_cache/
-.dmypy.json
-dmypy.json
-.pyre/
-.pytype/
-cython_debug/
-
-# Rope
-.ropeproject
-
-# Spyder
-.spyderproject
-.spyproject
-
-# mkdocs
-/site
-
-# Editors / IDE
-.idea/
-.vscode/
-
-# Swap / temp files
-*.swp
-*.swo
-*.tmp
-*.temp
-*~
-# (Optional) Uncomment if you generate tags
-# tags
-
-# OS
-.DS_Store
-Thumbs.db
-
-# Misc
-# Add any domain-specific ignore patterns below this line.
->>>>>>> 24c54ba8
+venv.bak/