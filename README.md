--- conflicted
+++ resolved
@@ -60,48 +60,4 @@
 
 ```bash
 pip install -e ".[dev]"
-<<<<<<< HEAD
-pytest
-```
-
-## Test Coverage Summary
-
-A detailed matrix of covered behaviors lives in `docs/TEST_COVERAGE.md`. The modular architecture enables comprehensive testing:
-
-**Core Modules:**
-- **Strategy Framework**: Base strategy interface and enhanced strategy implementation
-- **Trailing Stop Engine**: ATR-based trailing logic with dynamic/static modes
-- **Typed Results**: Strongly-typed dataclasses for exit results and bar processing
-- **Configuration System**: Validation and default value management
-- **Position Management**: Trade position lifecycle and PnL calculations
-
-**Behavioral Coverage:**
-- ATR sizing, equity caps, short-sell enable flag
-- Partial exits (single-per-bar constraint, priority over trailing stops)
-- Trailing stops: activation thresholds, percent & ATR (dynamic vs static)  
-- Drawdown kill switch
-- Dynamic ATR expansion affecting trailing distance
-- R-multiple calculations with deterministic ATR values
-
-**Migration Support:**
-- Backward compatibility with legacy `enhancements_strategy.py` interface
-- Comprehensive migration guide with breaking change documentation
-
-Planned additions: daily loss kill, multi-symbol concurrency limits, cost model validation, reversals, trailing-after-partials nuances.
-
-Run tests:
-```bash
-pytest -q
-pytest --cov=fantastic_palm_tree --cov-report=term-missing
-```
-
-**Migration Note**: See `MIGRATION.md` for detailed guide on migrating from the legacy interface to the new modular architecture.
-
-Contribute:
-- Use fixtures in `tests/conftest.py`.
-- Parametrize similar behaviors rather than cloning tests.
-- Prefer public APIs over internal attribute access; open an issue if missing.
-- Test both the new modular components and legacy compatibility layer.
-=======
-pytest
->>>>>>> 22474f2f
+pytest